{% if field.is_visible %}
<<<<<<< HEAD
    <label>{{ field.label }}</label>
    <div class="field-view"
        {% include "treemap/field/attrs.html" with class="display" %}>
        {{ field.display_value }}
    </div>
    {% if field.is_editable %}
        <div class="field-edit"
            style="display: none;"
            {% include "treemap/field/attrs.html" with class="edit" %}>
            {% include "treemap/field/inputs.html" %}
        </div>
        <div class="alert alert-error text-error"
            style="display: none;"
            {% include "treemap/field/attrs.html" with class="error" %}>
        </div>
    {% endif %}
=======
    <ul class="chunk">
        <li class="chunk-label">{% block label %}{{ field.label }}{% endblock label %}</li>
        <li class="chunk-content"
            {% include "treemap/field/attrs.html" with class="display" %}>
            {{ field.display_value|default_if_none:"" }}
        </li>
        {% if field.is_editable %}
            <li class="chunk-content"
                style="display: none;"
                {% include "treemap/field/attrs.html" with class="edit" %}>
                {% block inputs %}
                {% include "treemap/field/inputs.html" %}
                {% endblock inputs %}
            </li>
            <li class="chunk-content text-error"
                style="display: none;"
                {% include "treemap/field/attrs.html" with class="error" %}>
            </li>
        {% endif %}
    </ul>
>>>>>>> a334f9fe
{% endif %}<|MERGE_RESOLUTION|>--- conflicted
+++ resolved
@@ -1,41 +1,20 @@
 {% if field.is_visible %}
-<<<<<<< HEAD
-    <label>{{ field.label }}</label>
+    <label>{% block label %}{{ field.label }}{% endblock label %}</label>
     <div class="field-view"
         {% include "treemap/field/attrs.html" with class="display" %}>
-        {{ field.display_value }}
+        {{ field.display_value|default_if_none:"" }}
     </div>
     {% if field.is_editable %}
         <div class="field-edit"
             style="display: none;"
             {% include "treemap/field/attrs.html" with class="edit" %}>
+            {% block inputs %}
             {% include "treemap/field/inputs.html" %}
+            {% endblock inputs %}
         </div>
         <div class="alert alert-error text-error"
             style="display: none;"
             {% include "treemap/field/attrs.html" with class="error" %}>
         </div>
     {% endif %}
-=======
-    <ul class="chunk">
-        <li class="chunk-label">{% block label %}{{ field.label }}{% endblock label %}</li>
-        <li class="chunk-content"
-            {% include "treemap/field/attrs.html" with class="display" %}>
-            {{ field.display_value|default_if_none:"" }}
-        </li>
-        {% if field.is_editable %}
-            <li class="chunk-content"
-                style="display: none;"
-                {% include "treemap/field/attrs.html" with class="edit" %}>
-                {% block inputs %}
-                {% include "treemap/field/inputs.html" %}
-                {% endblock inputs %}
-            </li>
-            <li class="chunk-content text-error"
-                style="display: none;"
-                {% include "treemap/field/attrs.html" with class="error" %}>
-            </li>
-        {% endif %}
-    </ul>
->>>>>>> a334f9fe
 {% endif %}