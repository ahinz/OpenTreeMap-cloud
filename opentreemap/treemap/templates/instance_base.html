{% extends "base.html" %}
{% load i18n %}
{% load form_extras %}


{% block application_css %}
{% if request.instance.scss_variables %}
<link id="application-css" href="{% url 'scss' %}?{{ request.instance.scss_query_string }}" rel="stylesheet">
{% elif settings.TEMPLATE_DEBUG %}
<link id="application-css" href="{{ STATIC_URL }}css/main.css" rel="stylesheet">
{% else %}
<link id="application-css" href="{{ STATIC_URL }}css/main.min.css" rel="stylesheet">
{% endif %}
{% endblock application_css %}

{% block instance_title %} | {{ request.instance.name }}{% endblock %}

{% block instancetopnav %}
<li><a href="{% url 'map' instance_url_name=request.instance.url_name %}">{% trans "Explore Trees" %}</a></li>
{% if request.user.is_authenticated %}
<li><a data-action="addtree" href="{% url 'map' instance_url_name=request.instance.url_name %}#addtree">{% trans "Add a Tree" %}</a></li>
{% else %}
<li><a href="{% url 'django.contrib.auth.views.login' %}?next={{ request.get_full_path }}">{% trans "Add a Tree" %}</a>
{% endif %}

{% endblock instancetopnav %}

{% block subhead %}
<div class="subhead">
  <div style="display: inline;" id="tree-and-planting-site-counts">
    <!-- This is what the counts will look like -->
    <!-- <span id="tree-count">4567</span> trees, <span id="planting-site-count">10,683</span> planting sites -->
  </div>
<<<<<<< HEAD
  <a href="javascript:;" class="btn btn-primary btn-mini exportBtn"><i class="icon-export"></i> Export Search Results</a>
=======
  <a href="javascript:;" class="btn btn-primary btn-mini exportBtn"><i class="icon-share"></i> Export Search Results</a>
  {% if request.user.is_authenticated %}
>>>>>>> 7e030702
  <a data-action="addtree" href="{% url 'map' instance_url_name=request.instance.url_name %}#addtree" class="btn btn-primary addBtn">Add a Tree</a>
  {% else %}
  <a href="{% url 'django.contrib.auth.views.login' %}?next={{ request.get_full_path }}" class="btn btn-primary addBtn">{% trans "Add a Tree" %}</a>
  {% endif %}
</div>
{% endblock subhead %}

{% block search %}
<div class="search-block-wrapper">
  <!--Species Search-->
  <div class="search-block visible-desktop">
    <h3>{% trans "Search by Species" %}</h3>
    <div class="search-field-group">
      <input type="text" data-class="search" id="species-typeahead" placeholder="American basswood"/>
      <input name="species.id" data-search-type="IS" type="hidden" id="search-species" />
    </div>
  </div>

  <!-- Location Search -->
  <div class="search-block">
    <h3>{% trans "Search by Location" %}</h3>
    <div class="search-field-group">
      <input type="text" data-class="search" id="boundary-typeahead" placeholder="340 N 12th St, Philadelphia"/>
      <input name="plot.geom" data-search-type="IN_BOUNDARY" type="hidden" id="boundary" />
    </div>
  </div>
</div> <!-- end search block wrapper -->
{% endblock search %}

{% block searchoptions %}
<div class="search-options">
  <a id="perform-search" class="btn btn-primary btn-large btn-block">{% trans "Search" %}</a>
  <div class="btn-group">
    <button id="search-advanced" class="btn">{% trans "Advanced" %}</button>
    <button id="search-reset" class="btn">{% trans "Reset" %}</button>
  </div>
</div>
{% endblock searchoptions %}
{% block advancedsearch %}
<div id="advanced-search-pane" style="display: none;">
  <div id="standard-search">
  {% for json in request.instance.advanced_search_fields.standard %}
    {% search from json for request.user in request.instance withtemplate "treemap/field/search.html" %}
  {% endfor %}
  </div>
  <div id="missing-search">
  {% for json in request.instance.advanced_search_fields.missing %}
    {% search from json for request.user in request.instance withtemplate "treemap/field/search_missing.html" %}
  {% endfor %}
  </div>
</div>
{% endblock advancedsearch %}

{% block searchscripts %}
<script type="text/javascript">
    (function(require) {
        require("searchBar").init(otm.settings);
    })(require);
</script>
{% endblock searchscripts %}

{% block templates %}
{% verbatim %}
<script id="species-element-template" type="text/x-mustache-template">
  <p>{{common_name}}</p>
  <p>{{scientific_name}}</p>
</script>
<script id="boundary-element-template" type="text/x-mustache-template">
  <p>{{name}}</p>
  <p>{{category}}</p>
</script>

<script id="geocode-results-template" type="text/x-mustache-template">
<ul class="unstyled">
{{#candidates}}
<li><a href="javascript:;" data-class="geocode-result" data-x="{{x}}" data-y="{{y}}" data-srid="{{srid}}" data-address"{{address}}">{{address}}</a></li>
{{/candidates}}
</ul>
</script>

{% endverbatim %}
{% endblock templates %}<|MERGE_RESOLUTION|>--- conflicted
+++ resolved
@@ -31,12 +31,8 @@
     <!-- This is what the counts will look like -->
     <!-- <span id="tree-count">4567</span> trees, <span id="planting-site-count">10,683</span> planting sites -->
   </div>
-<<<<<<< HEAD
   <a href="javascript:;" class="btn btn-primary btn-mini exportBtn"><i class="icon-export"></i> Export Search Results</a>
-=======
-  <a href="javascript:;" class="btn btn-primary btn-mini exportBtn"><i class="icon-share"></i> Export Search Results</a>
   {% if request.user.is_authenticated %}
->>>>>>> 7e030702
   <a data-action="addtree" href="{% url 'map' instance_url_name=request.instance.url_name %}#addtree" class="btn btn-primary addBtn">Add a Tree</a>
   {% else %}
   <a href="{% url 'django.contrib.auth.views.login' %}?next={{ request.get_full_path }}" class="btn btn-primary addBtn">{% trans "Add a Tree" %}</a>
